import json
import unittest

from unittest import TestCase
from unittest.mock import MagicMock

from jf_agent.git import github

TEST_INPUT_FILE_PATH = f'tests/test_data/github/'


class TestGithub(TestCase):
    def test_get_users(self):
        # Arrange
        test_users = _get_test_data('test_users.json')

        mock_client = MagicMock()
        mock_client.get_all_users.return_value = test_users

        # Act
        result_users = github.get_users(mock_client, ['test_org'])

        # Assert
        self.assertEqual(len(result_users), 2, "Should be user list of size 2")
        for idx, resulting_user in enumerate(result_users):
            input_user = test_users[idx]
            self.assertEqual(resulting_user.id, input_user.get('id'), "user ids should match")
            self.assertEqual(
                resulting_user.login, input_user.get('login'), "user logins should match"
            )
            self.assertEqual(resulting_user.name, input_user.get('name'), "user names should match")
            self.assertEqual(
                resulting_user.email, input_user.get('email'), "user emails should match"
            )

    def test_get_projects(self):
        # Arrange
        test_projects = _get_test_data('test_projects.json')
        mock_client = MagicMock()
        mock_client.get_organization_by_name.return_value = test_projects[0]

        # Act
        result_projects = github.get_projects(mock_client, ['test_org'], False)

        # Assert
        self.assertEqual(len(result_projects), 1, "project size should be 1")

        # get_projects returns a list of (api_object, normalized_project). Use the normalized version for verification.
        result_project = result_projects[0]
        input_project = test_projects[0]
        self.assertEqual(
            result_project.id, input_project['id'], "resulting project id does not match input"
        )
        self.assertEqual(
            result_project.login,
            input_project['login'],
            "resulting project login does not match input",
        )
        self.assertEqual(
            result_project.name,
            input_project['name'],
            "resulting project name does not match input",
        )
        self.assertEqual(
            result_project.url,
            input_project['html_url'],
            "resulting project url does not match input",
        )

    def test_get_repos(self):
        # Arrange
        test_repos = _get_test_data('test_repos.json')
        test_branches = _get_test_data('test_branches.json')
        test_projects = _get_test_data('test_projects.json')

        mock_client = MagicMock()
        mock_client.get_all_repos.return_value = test_repos
        mock_client.get_branches.return_value = test_branches
        mock_client.get_json.return_value = test_projects[0]

        # Act
        result_repos = github.get_repos(mock_client, ['test_org'], [], [], False)

        # Assert
        self.assertEqual(len(result_repos), 1, "repo size should be 1")

        # get_repos returns a list of (api_object, normalized_project). Use the normalized version for verification.
        result_repo = result_repos[0][1]
        test_repo = test_repos[0]
        self.assertEqual(result_repo.id, test_repo['id'], "resulting repo id does not match input")
        self.assertEqual(
            result_repo.name, test_repo['name'], "resulting repo name does not match input"
        )
        self.assertEqual(
            result_repo.full_name,
            test_repo['full_name'],
            "resulting repo full_name does not match input",
        )
        self.assertEqual(
            result_repo.url, test_repo['html_url'], "resulting repo url does not match input"
        )
        self.assertEqual(
            result_repo.default_branch_name,
            test_repo['default_branch'],
            "resulting repo has unexpected default branch",
        )
        self.assertFalse(result_repo.is_fork)

        # Assert expected branches exist
        self.assertEqual(
            len(result_repo.branches),
            len(test_branches),
            f"resulting repo should have {len(test_branches)} branches",
        )
        for idx, test_branch in enumerate(test_branches):
            result_branch = result_repo.branches[idx]
            self.assertEqual(
                result_branch.name,
                test_branch['name'],
                "resulting branch name does not match input",
            )
            self.assertEqual(
                result_branch.sha,
                test_branch['commit']['sha'],
                "resulting branch sha does not match input",
            )

    def test_get_branch_commits(self):
        # Arrange
        test_repos = _get_test_data('test_repos.json')
        test_commits = _get_test_data('test_commits.json')

        mock_client = MagicMock()
        mock_client.get_commits.return_value = test_commits

        # Set pull_from to very far in the past to ensure fake timestamps in test commits are after this date.
        test_git_instance_info = {'pull_from': '1900-07-23', 'repos_dict_v2': {}}

        # Act
        result_commits = list(
            github.get_default_branch_commits(
<<<<<<< HEAD
                mock_client, test_repos, False, test_git_instance_info, False
=======
                mock_client,
                test_repos,
                False,
                test_git_instance_info,
                False,
>>>>>>> 860e84c2
            )
        )

        # Assert
        self.assertEqual(len(result_commits), 1, "commit size should be 1")
        for idx, test_commit in enumerate(test_commits):
            result_commit = result_commits[idx]
            self.assertEqual(
                result_commit.hash, test_commit['sha'], "resulting commit hash does not match input"
            )
            self.assertEqual(
                result_commit.author.id,
                test_commit['author']['id'],
                "resulting author does not match input",
            )
            self.assertEqual(
                result_commit.url, test_commit['html_url'], "resulting url does not match input"
            )
            self.assertEqual(
                result_commit.message,
                test_commit['commit']['message'],
                "resulting message does not match input",
            )
            self.assertFalse(result_commit.is_merge)

            expected_repo = test_repos[0]
            self.assertEqual(
                result_commit.repo.id, expected_repo['id'], "resulting repo id does not match input"
            )
            self.assertEqual(
                result_commit.repo.name,
                expected_repo['name'],
                "resulting repo name does not match input",
            )
            self.assertEqual(
                result_commit.repo.url,
                expected_repo['html_url'],
                "resulting repo links do not match input",
            )

    def test_get_pull_requests(self):
        # Arrange
        test_users = _get_test_data('test_users.json')
        test_repos = _get_test_data('test_repos.json')
        test_prs = _get_test_data('test_prs.json')
        test_commits = _get_test_data('test_commits.json')

        mock_client = MagicMock()
        mock_client.get_pullrequests.return_value = test_prs
        mock_client.get_pr_commits.return_value = test_commits
        mock_client.get_json.return_value = test_users[0]

        # Set pull_from to very far in the past to ensure fake timestamps in test commits are after this date.
        test_git_instance_info = {'pull_from': '1900-07-23', 'repos_dict_v2': {}}

        # Act
        result_prs = list(
            github.get_pull_requests(mock_client, test_repos, False, test_git_instance_info, False)
        )

        # Assert
        self.assertEqual(len(result_prs), 1, "Pr size should be 1")
        result_pr = result_prs[0]
        test_pr = test_prs[0]
        self.assertEqual(result_pr.id, test_pr['number'], "resulting pr id does not match input")
        self.assertEqual(
            result_pr.additions, test_pr['additions'], "resulting pr additions does not match input"
        )
        self.assertEqual(
            result_pr.deletions, test_pr['deletions'], "resulting pr deletions does not match input"
        )
        self.assertEqual(
            result_pr.changed_files,
            test_pr['changed_files'],
            "resulting pr changed_files does not match input",
        )
        self.assertEqual(
            result_pr.created_at,
            test_pr['created_at'],
            "resulting pr created_at does not match input",
        )
        self.assertEqual(
            result_pr.updated_at,
            test_pr['updated_at'],
            "resulting pr updated_at does not match input",
        )
        self.assertEqual(
            result_pr.merge_date,
            test_pr['merged_at'],
            "resulting pr merge_date does not match input",
        )
        self.assertEqual(
            result_pr.closed_date,
            test_pr['closed_at'],
            "resulting pr closed_date does not match input",
        )
        self.assertEqual(
            result_pr.title, test_pr['title'], "resulting pr title does not match input"
        )
        self.assertEqual(result_pr.body, test_pr['body'], "resulting pr body does not match input")
        self.assertEqual(
            result_pr.url, test_pr['html_url'], "resulting pr url does not match input"
        )
        self.assertEqual(
            result_pr.base_branch,
            test_pr['base']['ref'],
            "resulting pr base_branch does not match input",
        )
        self.assertEqual(
            result_pr.head_branch,
            test_pr['head']['ref'],
            "resulting pr head_branch does not match input",
        )
        self.assertEqual(
            result_pr.author.id, test_users[0]['id'], "resulting pr author id does not match input"
        )
        self.assertEqual(
            len(result_pr.commits),
            len(test_commits),
            "resulting pr commits length does not match input",
        )
        self.assertEqual(
            result_pr.commits[0].hash,
            test_commits[0]['sha'],
            "resulting pr commit hash does not match input",
        )
        self.assertEqual(
            result_pr.base_repo.id,
            test_pr['base']['repo']['id'],
            "resulting pr base repo id does not match input",
        )
        self.assertEqual(
            result_pr.head_repo.id,
            test_pr['head']['repo']['id'],
            "resulting pr head repo id does not match input",
        )

        self.assertFalse(result_pr.is_closed)
        self.assertFalse(result_pr.is_merged)

        self.assertIsNone(result_pr.merge_commit)


def _get_test_data(file_name):
    with open(f'{TEST_INPUT_FILE_PATH}{file_name}', 'r') as f:
        return json.loads(f.read())


if __name__ == "__main__":
    unittest.main()<|MERGE_RESOLUTION|>--- conflicted
+++ resolved
@@ -139,15 +139,11 @@
         # Act
         result_commits = list(
             github.get_default_branch_commits(
-<<<<<<< HEAD
-                mock_client, test_repos, False, test_git_instance_info, False
-=======
                 mock_client,
                 test_repos,
                 False,
                 test_git_instance_info,
                 False,
->>>>>>> 860e84c2
             )
         )
 
